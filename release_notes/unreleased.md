--- conflicted
+++ resolved
@@ -1,8 +1,3 @@
 **Unreleased**
-
-* chore(ci): update pre-commit config
-<<<<<<< HEAD
 * updated dependencies for python 3.13
-=======
-* Resolved app issues related to Python 3.13 upgrade
->>>>>>> 650d73bf
+* Resolved app issues related to Python 3.13 upgrade